/*
Copyright 2019 The Knative Authors

Licensed under the Apache License, Version 2.0 (the "License");
you may not use this file except in compliance with the License.
You may obtain a copy of the License at

    http://www.apache.org/licenses/LICENSE-2.0

Unless required by applicable law or agreed to in writing, software
distributed under the License is distributed on an "AS IS" BASIS,
WITHOUT WARRANTIES OR CONDITIONS OF ANY KIND, either express or implied.
See the License for the specific language governing permissions and
limitations under the License.
*/

package main

import (
	"context"
	"flag"
	"fmt"
<<<<<<< HEAD
	"golang.org/x/sync/errgroup"
	"knative.dev/pkg/profiling"
	"log"
	"net/http"

=======
>>>>>>> e3e8c1b4
	"go.uber.org/zap"
	"k8s.io/apimachinery/pkg/runtime/schema"
	"k8s.io/client-go/kubernetes"
	"k8s.io/client-go/tools/clientcmd"
	"knative.dev/pkg/configmap"
	"knative.dev/pkg/logging"
	"knative.dev/pkg/signals"
	"knative.dev/pkg/system"
	"knative.dev/pkg/version"
	"knative.dev/pkg/webhook"
	"log"

	eventsv1alpha1 "github.com/google/knative-gcp/pkg/apis/events/v1alpha1"
	messagingv1alpha1 "github.com/google/knative-gcp/pkg/apis/messaging/v1alpha1"
	pubsubv1alpha1 "github.com/google/knative-gcp/pkg/apis/pubsub/v1alpha1"
)

const (
	component = "webhook"
)

var (
	masterURL  = flag.String("master", "", "The address of the Kubernetes API server. Overrides any value in kubeconfig. Only required if out-of-cluster.")
	kubeconfig = flag.String("kubeconfig", "", "Path to a kubeconfig. Only required if out-of-cluster.")
)

func SharedMain(resourceHandlers map[schema.GroupVersionKind]webhook.GenericCRD) {

	flag.Parse()
	cm, err := configmap.Load("/etc/config-logging")
	if err != nil {
		log.Fatal("Error loading logging configuration:", err)
	}
	config, err := logging.NewConfigFromMap(cm)
	if err != nil {
		log.Fatal("Error parsing logging configuration:", err)
	}
	logger, atomicLevel := logging.NewLoggerFromConfig(config, component)
	defer logger.Sync()
	logger = logger.With(zap.String("cloud.run/events", component))

	logger.Info("Starting the Cloud Run Events Webhook")

	// Set up signals so we handle the first shutdown signal gracefully.
	ctx := signals.NewContext()

	clusterConfig, err := clientcmd.BuildConfigFromFlags(*masterURL, *kubeconfig)
	if err != nil {
		logger.Fatalw("Failed to get cluster config", zap.Error(err))
	}

	kubeClient, err := kubernetes.NewForConfig(clusterConfig)
	if err != nil {
		logger.Fatalw("Failed to get the client set", zap.Error(err))
	}

	if err := version.CheckMinimumVersion(kubeClient.Discovery()); err != nil {
		logger.Fatalw("Version check failed", err)
	}

	// Watch the logging config map and dynamically update logging levels.
	configMapWatcher := configmap.NewInformedWatcher(kubeClient, system.Namespace())
	configMapWatcher.Watch(logging.ConfigMapName(), logging.UpdateLevelFromConfigMap(logger, atomicLevel, component))

	// // If you want to control Defaulting or Validation, you can attach config state
	// // to the context by watching the configmap here, and then uncommenting the logic
	// // below.
	// stores := make([]Store, 0, len(factories))
	// for _, sf := range factories {
	// 	store := sf(logger)
	// 	store.WatchConfigs(configMapWatcher)
	// 	stores = append(stores, store)
	// }

	if err = configMapWatcher.Start(ctx.Done()); err != nil {
		logger.Fatalw("Failed to start the ConfigMap watcher", zap.Error(err))
	}

	stats, err := webhook.NewStatsReporter()
	if err != nil {
		logger.Fatalw("failed to initialize the stats reporter", zap.Error(err))
	}

	options := webhook.ControllerOptions{
		ServiceName:                     "webhook",
		DeploymentName:                  "webhook",
		Namespace:                       system.Namespace(),
		Port:                            8443,
		SecretName:                      "webhook-certs",
<<<<<<< HEAD
		WebhookName:                     fmt.Sprintf("webhook.%s.events.cloud.run", system.Namespace()),
		StatsReporter:                   stats,
=======
		ResourceMutatingWebhookName:     fmt.Sprintf("webhook.%s.events.cloud.run", system.Namespace()),
>>>>>>> e3e8c1b4
		ResourceAdmissionControllerPath: "/",
	}

	// Decorate contexts with the current state of the config.
	ctxFunc := func(ctx context.Context) context.Context {
		// TODO: implement upgrades when eventing needs it:
		//  return v1beta1.WithUpgradeViaDefaulting(store.ToContext(ctx))
		return ctx
	}

<<<<<<< HEAD
	resourceAdmissionController := webhook.NewResourceAdmissionController(handlers, options, true)
=======
	resourceAdmissionController := webhook.NewResourceAdmissionController(resourceHandlers, options, true)
>>>>>>> e3e8c1b4
	admissionControllers := map[string]webhook.AdmissionController{
		options.ResourceAdmissionControllerPath: resourceAdmissionController,
	}

	controller, err := webhook.New(kubeClient, options, admissionControllers, logger, ctxFunc)

	if err != nil {
		logger.Fatalw("Failed to create admission controller", zap.Error(err))
	}

	if err = controller.Run(ctx.Done()); err != nil {
		logger.Fatalw("Failed to start the admission controller", zap.Error(err))
	}
}

func main() {
	handlers := map[schema.GroupVersionKind]webhook.GenericCRD{
		messagingv1alpha1.SchemeGroupVersion.WithKind("Channel"):       &messagingv1alpha1.Channel{},
		messagingv1alpha1.SchemeGroupVersion.WithKind("Decorator"):     &messagingv1alpha1.Decorator{},
		eventsv1alpha1.SchemeGroupVersion.WithKind("Storage"):          &eventsv1alpha1.Storage{},
		eventsv1alpha1.SchemeGroupVersion.WithKind("Scheduler"):        &eventsv1alpha1.Scheduler{},
		pubsubv1alpha1.SchemeGroupVersion.WithKind("PullSubscription"): &pubsubv1alpha1.PullSubscription{},
		pubsubv1alpha1.SchemeGroupVersion.WithKind("Topic"):            &pubsubv1alpha1.Topic{},
	}
	SharedMain(handlers)
}<|MERGE_RESOLUTION|>--- conflicted
+++ resolved
@@ -20,14 +20,6 @@
 	"context"
 	"flag"
 	"fmt"
-<<<<<<< HEAD
-	"golang.org/x/sync/errgroup"
-	"knative.dev/pkg/profiling"
-	"log"
-	"net/http"
-
-=======
->>>>>>> e3e8c1b4
 	"go.uber.org/zap"
 	"k8s.io/apimachinery/pkg/runtime/schema"
 	"k8s.io/client-go/kubernetes"
@@ -102,13 +94,13 @@
 	// 	stores = append(stores, store)
 	// }
 
-	if err = configMapWatcher.Start(ctx.Done()); err != nil {
-		logger.Fatalw("Failed to start the ConfigMap watcher", zap.Error(err))
-	}
-
 	stats, err := webhook.NewStatsReporter()
 	if err != nil {
 		logger.Fatalw("failed to initialize the stats reporter", zap.Error(err))
+	}
+
+	if err = configMapWatcher.Start(ctx.Done()); err != nil {
+		logger.Fatalw("Failed to start the ConfigMap watcher", zap.Error(err))
 	}
 
 	options := webhook.ControllerOptions{
@@ -117,12 +109,8 @@
 		Namespace:                       system.Namespace(),
 		Port:                            8443,
 		SecretName:                      "webhook-certs",
-<<<<<<< HEAD
-		WebhookName:                     fmt.Sprintf("webhook.%s.events.cloud.run", system.Namespace()),
 		StatsReporter:                   stats,
-=======
 		ResourceMutatingWebhookName:     fmt.Sprintf("webhook.%s.events.cloud.run", system.Namespace()),
->>>>>>> e3e8c1b4
 		ResourceAdmissionControllerPath: "/",
 	}
 
@@ -133,11 +121,7 @@
 		return ctx
 	}
 
-<<<<<<< HEAD
-	resourceAdmissionController := webhook.NewResourceAdmissionController(handlers, options, true)
-=======
 	resourceAdmissionController := webhook.NewResourceAdmissionController(resourceHandlers, options, true)
->>>>>>> e3e8c1b4
 	admissionControllers := map[string]webhook.AdmissionController{
 		options.ResourceAdmissionControllerPath: resourceAdmissionController,
 	}
