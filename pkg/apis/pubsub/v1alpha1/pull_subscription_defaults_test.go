--- conflicted
+++ resolved
@@ -27,6 +27,10 @@
 )
 
 func TestPullSubscriptionDefaults(t *testing.T) {
+
+	defaultRetentionDuration := defaultRetentionDuration
+	defaultAckDeadline := defaultAckDeadline
+
 	tests := []struct {
 		name  string
 		start *PullSubscription
@@ -46,19 +50,15 @@
 		},
 		want: &PullSubscription{
 			Spec: PullSubscriptionSpec{
-<<<<<<< HEAD
 				Mode:              ModeCloudEventsStructured,
 				RetentionDuration: &defaultRetentionDuration,
 				AckDeadline:       &defaultAckDeadline,
-=======
-				Mode: ModeCloudEventsStructured,
 				Secret: &corev1.SecretKeySelector{
 					LocalObjectReference: corev1.LocalObjectReference{
 						Name: "my-cloud-key",
 					},
 					Key: "test.json",
 				},
->>>>>>> 47f47770
 			},
 		},
 	}, {
@@ -70,14 +70,10 @@
 		},
 		want: &PullSubscription{
 			Spec: PullSubscriptionSpec{
-<<<<<<< HEAD
 				Mode:              ModePushCompatible,
 				RetentionDuration: &defaultRetentionDuration,
 				AckDeadline:       &defaultAckDeadline,
-=======
-				Mode:   ModePushCompatible,
-				Secret: defaultSecretSelector(),
->>>>>>> 47f47770
+				Secret:            defaultSecretSelector(),
 			},
 		},
 	}, {
@@ -89,14 +85,10 @@
 		},
 		want: &PullSubscription{
 			Spec: PullSubscriptionSpec{
-<<<<<<< HEAD
 				Mode:              ModeCloudEventsBinary,
 				RetentionDuration: &defaultRetentionDuration,
 				AckDeadline:       &defaultAckDeadline,
-=======
-				Mode:   ModeCloudEventsBinary,
-				Secret: defaultSecretSelector(),
->>>>>>> 47f47770
+				Secret:            defaultSecretSelector(),
 			},
 		},
 	}, {
@@ -107,13 +99,10 @@
 		},
 		want: &PullSubscription{
 			Spec: PullSubscriptionSpec{
-<<<<<<< HEAD
 				Mode:              ModeCloudEventsBinary,
 				RetentionDuration: &defaultRetentionDuration,
 				AckDeadline:       &defaultAckDeadline,
-=======
-				Mode:   ModeCloudEventsBinary,
-				Secret: defaultSecretSelector(),
+				Secret:            defaultSecretSelector(),
 			},
 		},
 	}, {
@@ -126,7 +115,6 @@
 			Spec: PullSubscriptionSpec{
 				Mode:   ModeCloudEventsBinary,
 				Secret: defaultSecretSelector(),
->>>>>>> 47f47770
 			},
 		},
 	}}
