/*
Copyright 2019 Google LLC

Licensed under the Apache License, Version 2.0 (the "License");
you may not use this file except in compliance with the License.
You may obtain a copy of the License at

    http://www.apache.org/licenses/LICENSE-2.0

Unless required by applicable law or agreed to in writing, software
distributed under the License is distributed on an "AS IS" BASIS,
WITHOUT WARRANTIES OR CONDITIONS OF ANY KIND, either express or implied.
See the License for the specific language governing permissions and
limitations under the License.
*/

package storage

import (
	"context"
	"encoding/json"
	"fmt"
	"time"

	"go.uber.org/zap"
	apierrs "k8s.io/apimachinery/pkg/api/errors"
	"k8s.io/apimachinery/pkg/util/runtime"
	"k8s.io/client-go/tools/cache"

	"knative.dev/pkg/controller"
	"knative.dev/pkg/logging"

	"github.com/google/knative-gcp/pkg/apis/events/v1alpha1"
	listers "github.com/google/knative-gcp/pkg/client/listers/events/v1alpha1"
	ops "github.com/google/knative-gcp/pkg/operations"
	operations "github.com/google/knative-gcp/pkg/operations/storage"
	"github.com/google/knative-gcp/pkg/reconciler"
	"github.com/google/knative-gcp/pkg/reconciler/job"
	"k8s.io/apimachinery/pkg/api/equality"
	"k8s.io/apimachinery/pkg/types"
	"k8s.io/apimachinery/pkg/util/sets"
)

const (
	// ReconcilerName is the name of the reconciler
	ReconcilerName = "Storage"

	finalizerName = controllerAgentName

	resourceGroup = "storages.events.cloud.run"
)

// Reconciler is the controller implementation for Google Cloud Storage (GCS) event
// notifications.
type Reconciler struct {
	*reconciler.PubSubBase

	// Image to use for launching jobs that operate on notifications
	NotificationOpsImage string

	// gcssourceclientset is a clientset for our own API group
	storageLister listers.StorageLister

<<<<<<< HEAD
	// Reconciles batch jobs.
	jobReconciler job.Reconciler
=======
	// For reading with jobs
	jobLister batchv1listers.JobLister
>>>>>>> a23be4cb
}

// Check that we implement the controller.Reconciler interface.
var _ controller.Reconciler = (*Reconciler)(nil)

// Reconcile implements controller.Reconciler
func (c *Reconciler) Reconcile(ctx context.Context, key string) error {
	// Convert the namespace/name string into a distinct namespace and name
	namespace, name, err := cache.SplitMetaNamespaceKey(key)
	if err != nil {
		runtime.HandleError(fmt.Errorf("invalid resource key: %s", key))
		return nil
	}

	// Get the Storage resource with this namespace/name
	original, err := c.storageLister.Storages(namespace).Get(name)
	if apierrs.IsNotFound(err) {
		// The Storage resource may no longer exist, in which case we stop processing.
		runtime.HandleError(fmt.Errorf("storage '%s' in work queue no longer exists", key))
		return nil
	} else if err != nil {
		return err
	}

	// Don't modify the informers copy
	csr := original.DeepCopy()

	reconcileErr := c.reconcile(ctx, csr)

	if equality.Semantic.DeepEqual(original.Status, csr.Status) &&
		equality.Semantic.DeepEqual(original.ObjectMeta, csr.ObjectMeta) {
		// If we didn't change anything then don't call updateStatus.
		// This is important because the copy we loaded from the informer's
		// cache may be stale and we don't want to overwrite a prior update
		// to status with this stale state.
	} else if _, err := c.updateStatus(ctx, csr); err != nil {
		// TODO: record the event (c.Recorder.Eventf(...
		c.Logger.Warn("Failed to update Storage Source status", zap.Error(err))
		return err
	}

	if reconcileErr != nil {
		// TODO: record the event (c.Recorder.Eventf(...
		return reconcileErr
	}

	return nil
}

func (c *Reconciler) reconcile(ctx context.Context, csr *v1alpha1.Storage) error {
	csr.Status.ObservedGeneration = csr.Generation
	// If notification / topic has been already configured, stash them here
	// since right below we remove them.
	notificationID := csr.Status.NotificationID
	topic := csr.Status.TopicID

	csr.Status.InitializeConditions()
	// And restore them.
	csr.Status.NotificationID = notificationID

	if topic == "" {
		topic = fmt.Sprintf("storage-%s", string(csr.UID))
	}

	// See if the source has been deleted.
	deletionTimestamp := csr.DeletionTimestamp

	if deletionTimestamp != nil {
		err := c.deleteNotification(ctx, csr)
		if err != nil {
			c.Logger.Infof("Unable to delete the Notification: %s", err)
			return err
		}
		err = c.PubSubBase.DeletePubSub(ctx, csr.Namespace, csr.Name)
		if err != nil {
			c.Logger.Infof("Unable to delete pubsub resources : %s", err)
			return fmt.Errorf("failed to delete pubsub resources: %s", err)
		}
		c.removeFinalizer(csr)
		return nil
	}

	// Ensure that there's finalizer there, since we're about to attempt to
	// change external state with the topic, so we need to clean it up.
	err := c.ensureFinalizer(csr)
	if err != nil {
		return err
	}

	t, ps, err := c.PubSubBase.ReconcilePubSub(ctx, csr, topic, resourceGroup)
	if err != nil {
		c.Logger.Infof("Failed to reconcile PubSub: %s", err)
		return err
	}

	c.Logger.Infof("Reconciled: PubSub: %+v PullSubscription: %+v", t, ps)

	notification, err := c.reconcileNotification(ctx, csr)
	if err != nil {
		// TODO: Update status with this...
		c.Logger.Infof("Failed to reconcile Storage Notification: %s", err)
		csr.Status.MarkNotificationNotReady("NotificationNotReady", "Failed to create Storage notification: %s", err)
		return err
	}

	csr.Status.MarkNotificationReady()

	c.Logger.Infof("Reconciled Storage notification: %+v", notification)
	csr.Status.NotificationID = notification
	return nil
}

func (c *Reconciler) reconcileNotification(ctx context.Context, storage *v1alpha1.Storage) (string, error) {
	createArgs := operations.NotificationCreateArgs{
		NotificationArgs: operations.NotificationArgs{
			StorageArgs: operations.StorageArgs{
				ProjectID: storage.Status.ProjectID,
			},
			Bucket: storage.Spec.Bucket,
		},
		TopicID:          storage.Status.TopicID,
		EventTypes:       storage.Spec.EventTypes,
		ObjectNamePrefix: storage.Spec.ObjectNamePrefix,
	}
	state, err := c.jobReconciler.EnsureOpJob(ctx, c.notificationOpCtx(storage), createArgs)
	if err != nil {
		return "", fmt.Errorf("Error creating job %q: %q", storage.Name, err)
	}

	if state == ops.OpsJobCreateFailed || state == ops.OpsJobCompleteFailed {
		return "", fmt.Errorf("Job %q failed to create or job failed", storage.Name)
	}

	if state != ops.OpsJobCompleteSuccessful {
		return "", fmt.Errorf("Job %q has not completed yet", storage.Name)
	}

	// See if the pod exists or not...
	pod, err := ops.GetJobPod(ctx, c.KubeClientSet, storage.Namespace, string(storage.UID), "create")
	if err != nil {
		return "", err
	}

	var result operations.NotificationActionResult
	if err := ops.GetOperationsResult(ctx, pod, &result); err != nil {
		return "", err
	}
	if result.Result {
		return result.NotificationId, nil
	}
	return "", fmt.Errorf("operation failed: %s", result.Error)
}

// deleteNotification looks at the status.NotificationID and if non-empty
// hence indicating that we have created a notification successfully
// in the Storage, remove it.
func (c *Reconciler) deleteNotification(ctx context.Context, storage *v1alpha1.Storage) error {
	if storage.Status.NotificationID == "" {
		return nil
	}

	deleteArgs := operations.NotificationDeleteArgs{
		NotificationArgs: operations.NotificationArgs{
			StorageArgs: operations.StorageArgs{
				ProjectID: storage.Spec.Project,
			},
			Bucket: storage.Spec.Bucket,
		},
		NotificationId: storage.Status.NotificationID,
	}
	state, err := c.jobReconciler.EnsureOpJob(ctx, c.notificationOpCtx(storage), deleteArgs)
	if err != nil {
		return fmt.Errorf("Error creating job %q: %q", storage.Name, err)
	}

	if state != ops.OpsJobCompleteSuccessful {
		return fmt.Errorf("Job %q has not completed yet", storage.Name)
	}

	// See if the pod exists or not...
	pod, err := ops.GetJobPod(ctx, c.KubeClientSet, storage.Namespace, string(storage.UID), "delete")
	if err != nil {
		return err
	}
	// Check to see if the operation worked.
	var result operations.NotificationActionResult
	if err := ops.GetOperationsResult(ctx, pod, &result); err != nil {
		return err
	}
	if !result.Result {
		return fmt.Errorf("operation failed: %s", result.Error)
	}

	c.Logger.Infof("Deleted Notification: %q", storage.Status.NotificationID)
	storage.Status.NotificationID = ""
	return nil
}

func (c *Reconciler) ensureFinalizer(csr *v1alpha1.Storage) error {
	finalizers := sets.NewString(csr.Finalizers...)
	if finalizers.Has(finalizerName) {
		return nil
	}
	mergePatch := map[string]interface{}{
		"metadata": map[string]interface{}{
			"finalizers":      append(csr.Finalizers, finalizerName),
			"resourceVersion": csr.ResourceVersion,
		},
	}
	patch, err := json.Marshal(mergePatch)
	if err != nil {
		return err
	}
	_, err = c.RunClientSet.EventsV1alpha1().Storages(csr.Namespace).Patch(csr.Name, types.MergePatchType, patch)
	return err

}

func (c *Reconciler) removeFinalizer(csr *v1alpha1.Storage) error {
	// Only remove our finalizer if it's the first one.
	if len(csr.Finalizers) == 0 || csr.Finalizers[0] != finalizerName {
		return nil
	}

	// For parity with merge patch for adding, also use patch for removing
	mergePatch := map[string]interface{}{
		"metadata": map[string]interface{}{
			"finalizers":      csr.Finalizers[1:],
			"resourceVersion": csr.ResourceVersion,
		},
	}
	patch, err := json.Marshal(mergePatch)
	if err != nil {
		return err
	}
	_, err = c.RunClientSet.EventsV1alpha1().Storages(csr.Namespace).Patch(csr.Name, types.MergePatchType, patch)
	return err
}

func (c *Reconciler) updateStatus(ctx context.Context, desired *v1alpha1.Storage) (*v1alpha1.Storage, error) {
	source, err := c.storageLister.Storages(desired.Namespace).Get(desired.Name)
	if err != nil {
		return nil, err
	}
	// Check if there is anything to update.
	if equality.Semantic.DeepEqual(source.Status, desired.Status) {
		return source, nil
	}
	becomesReady := desired.Status.IsReady() && !source.Status.IsReady()

	// Don't modify the informers copy.
	existing := source.DeepCopy()
	existing.Status = desired.Status
	src, err := c.RunClientSet.EventsV1alpha1().Storages(desired.Namespace).UpdateStatus(existing)

	if err == nil && becomesReady {
		duration := time.Since(src.ObjectMeta.CreationTimestamp.Time)
		c.Logger.Infof("Storage %q became ready after %v", source.Name, duration)

		if err := c.StatsReporter.ReportReady("Storage", source.Namespace, source.Name, duration); err != nil {
			logging.FromContext(ctx).Infof("failed to record ready for Storage, %v", err)
		}
	}

	return src, err
}

func (c *Reconciler) notificationOpCtx(storage *v1alpha1.Storage) ops.OpCtx {
	return ops.OpCtx{
		Image:  c.NotificationOpsImage,
		UID:    string(storage.UID),
		Secret: *storage.Spec.Secret,
		Owner:  storage,
	}
}

func notificationArgs(storage *v1alpha1.Storage) operations.NotificationArgs {
	return operations.NotificationArgs{
		StorageArgs: operations.StorageArgs{
			ProjectID: storage.Spec.Project,
		},
		Bucket: storage.Spec.Bucket,
	}
}<|MERGE_RESOLUTION|>--- conflicted
+++ resolved
@@ -61,13 +61,8 @@
 	// gcssourceclientset is a clientset for our own API group
 	storageLister listers.StorageLister
 
-<<<<<<< HEAD
 	// Reconciles batch jobs.
 	jobReconciler job.Reconciler
-=======
-	// For reading with jobs
-	jobLister batchv1listers.JobLister
->>>>>>> a23be4cb
 }
 
 // Check that we implement the controller.Reconciler interface.
