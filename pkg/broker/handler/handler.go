/*
Copyright 2020 Google LLC

Licensed under the Apache License, Version 2.0 (the "License");
you may not use this file except in compliance with the License.
You may obtain a copy of the License at

    http://www.apache.org/licenses/LICENSE-2.0

Unless required by applicable law or agreed to in writing, software
distributed under the License is distributed on an "AS IS" BASIS,
WITHOUT WARRANTIES OR CONDITIONS OF ANY KIND, either express or implied.
See the License for the specific language governing permissions and
limitations under the License.
*/

package handler

import (
	"context"
	"time"

	"github.com/cloudevents/sdk-go/v2/binding"
	"github.com/cloudevents/sdk-go/v2/protocol/pubsub"
	"github.com/google/knative-gcp/pkg/broker/config"
	handlerctx "github.com/google/knative-gcp/pkg/broker/handler/context"
	"github.com/google/knative-gcp/pkg/broker/handler/processors"
	"go.uber.org/zap"
	"knative.dev/eventing/pkg/logging"
)

// Handler pulls Pubsub messages as events and processes them
// with chain of processors.
type Handler struct {
	// PubsubEvents is the CloudEvents Pubsub protocol to pull
	// messages as events.
	PubsubEvents *pubsub.Protocol

	// Processor is the processor to process events.
	Processor processors.Interface

	// Timeout is the timeout for processing each individual event.
	Timeout time.Duration

	// Concurrency is the number of goroutines that will
	// concurrently process events. If not positive, will fall back
	// to 1.
	Concurrency int

	ConfigCh chan *config.Broker

	// cancel is function to stop pulling messages.
	cancel context.CancelFunc
}

// Start starts the handler.
// done func will be called if the pubsub inbound is closed.
func (h *Handler) Start(ctx context.Context, config *config.Broker, done func(error)) {
	ctx, h.cancel = context.WithCancel(ctx)
	go func() {
		defer h.cancel()
		done(h.PubsubEvents.OpenInbound(ctx))
	}()

	go h.handle(ctx, config)
}

// Stop stops the handlers.
func (h *Handler) Stop() {
	h.cancel()
}

type pubsubResponse struct {
	msg binding.Message
	err error
}

func (h *Handler) handle(ctx context.Context, config *config.Broker) {
	limit := h.Concurrency
	if limit < 1 {
		limit = 1
	}
	tokens := make(chan struct{}, limit)

<<<<<<< HEAD
	var msgCh chan pubsubResponse

	for {
		var getToken chan struct{}
		if msgCh == nil {
			getToken = tokens
		}
		select {
		case getToken <- struct{}{}:
			msgCh = make(chan pubsubResponse)
			go func(ctx context.Context, msgCh chan<- pubsubResponse) {
				// TODO(yolocs): we need to update dep for fix:
				// https://github.com/cloudevents/sdk-go/pull/430
				msg, err := h.PubsubEvents.Receive(ctx)
				select {
				case msgCh <- pubsubResponse{msg, err}:
				case <-ctx.Done():
					if err == nil {
						if err := msg.Finish(ctx.Err()); err != nil {
							logging.FromContext(ctx).Warn("failed to finish the message", zap.Any("message", msg), zap.Error(err))
						}
					}
				}
			}(ctx, msgCh)
		case r := <-msgCh:
			msgCh = nil
			if r.err != nil {
				logging.FromContext(ctx).Error("failed to receive the next message from Pubsub", zap.Error(r.err))
				<-tokens
			} else {
				go h.handleMessage(handlerctx.WithBroker(ctx, config), r.msg, tokens)
			}
		case config = <-h.ConfigCh:
		case <-ctx.Done():
			return
=======
		pctx := ctx
		if h.Timeout != 0 {
			var cancel context.CancelFunc
			pctx, cancel = context.WithTimeout(ctx, h.Timeout)
			defer cancel()
		}
		perr := h.Processor.Process(pctx, event)
		if perr != nil {
			logging.FromContext(pctx).Error("failed to process event", zap.Any("event", event), zap.Error(perr))
		}
		// This will ack/nack the message.
		if err := msg.Finish(perr); err != nil {
			logging.FromContext(ctx).Warn("failed to finish the message", zap.Any("message", msg), zap.Error(err))
>>>>>>> acedadbe
		}
	}
}

func (h *Handler) handleMessage(ctx context.Context, msg binding.Message, doneCh <-chan struct{}) {
	defer func() { <-doneCh }()

	event, err := binding.ToEvent(ctx, msg)
	if err != nil {
		logging.FromContext(ctx).Error("failed to convert received message to an event", zap.Any("message", msg), zap.Error(err))
		return
	}

	if h.Timeout != 0 {
		var cancel context.CancelFunc
		ctx, cancel = context.WithTimeout(ctx, h.Timeout)
		defer cancel()
	}
	if err := h.Processor.Process(ctx, event); err != nil {
		logging.FromContext(ctx).Error("failed to process event", zap.Any("event", event), zap.Error(err))
	}
	// This will ack/nack the message.
	if err := msg.Finish(err); err != nil {
		logging.FromContext(ctx).Warn("failed to finish the message", zap.Any("message", msg), zap.Error(err))
	}
}<|MERGE_RESOLUTION|>--- conflicted
+++ resolved
@@ -82,7 +82,6 @@
 	}
 	tokens := make(chan struct{}, limit)
 
-<<<<<<< HEAD
 	var msgCh chan pubsubResponse
 
 	for {
@@ -118,21 +117,6 @@
 		case config = <-h.ConfigCh:
 		case <-ctx.Done():
 			return
-=======
-		pctx := ctx
-		if h.Timeout != 0 {
-			var cancel context.CancelFunc
-			pctx, cancel = context.WithTimeout(ctx, h.Timeout)
-			defer cancel()
-		}
-		perr := h.Processor.Process(pctx, event)
-		if perr != nil {
-			logging.FromContext(pctx).Error("failed to process event", zap.Any("event", event), zap.Error(perr))
-		}
-		// This will ack/nack the message.
-		if err := msg.Finish(perr); err != nil {
-			logging.FromContext(ctx).Warn("failed to finish the message", zap.Any("message", msg), zap.Error(err))
->>>>>>> acedadbe
 		}
 	}
 }
@@ -151,7 +135,7 @@
 		ctx, cancel = context.WithTimeout(ctx, h.Timeout)
 		defer cancel()
 	}
-	if err := h.Processor.Process(ctx, event); err != nil {
+	if err = h.Processor.Process(ctx, event); err != nil {
 		logging.FromContext(ctx).Error("failed to process event", zap.Any("event", event), zap.Error(err))
 	}
 	// This will ack/nack the message.
